--- conflicted
+++ resolved
@@ -18,11 +18,6 @@
 *.png
 
 # Vagrant
-<<<<<<< HEAD
-/Vagrantfile
 /.vagrant
 .pc
-*.rej
-=======
-/.vagrant
->>>>>>> 444cf5ee
+*.rej